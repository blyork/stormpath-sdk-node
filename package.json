--- conflicted
+++ resolved
@@ -46,13 +46,9 @@
     "request": "~2.33.0",
     "moment": "~2.5.1",
     "node-uuid": "~1.4.0",
-<<<<<<< HEAD
-    "async": "~0.2.10"
-=======
     "async": "~0.7.0",
     "redis": "~0.10.1",
     "memcached": "~0.2.8"
->>>>>>> acf123c1
   },
   "devDependencies": {
     "grunt": "~0.4.2",
