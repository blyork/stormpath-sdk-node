--- conflicted
+++ resolved
@@ -47,14 +47,10 @@
     "moment": "~2.5.1",
     "node-uuid": "~1.4.0",
     "async": "~0.7.0",
-<<<<<<< HEAD
-    "jwt-simple": "^0.2.0"
-=======
     "redis": "~0.10.1",
     "memcached": "~0.2.8",
     "glob": "3",
     "jwt-simple": "~0.2.0"
->>>>>>> 020eff31
   },
   "devDependencies": {
     "grunt": "~0.4.2",
