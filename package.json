--- conflicted
+++ resolved
@@ -46,12 +46,9 @@
     "request": "~2.33.0",
     "moment": "~2.5.1",
     "node-uuid": "~1.4.0",
-<<<<<<< HEAD
+    "async": "~0.7.0",
     "redis": "~0.10.1",
     "memcached": "~0.2.8"
-=======
-    "async": "~0.7.0"
->>>>>>> bbf98f4f
   },
   "devDependencies": {
     "grunt": "~0.4.2",
