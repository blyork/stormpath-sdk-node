--- conflicted
+++ resolved
@@ -49,11 +49,8 @@
     "async": "~0.7.0",
     "redis": "~0.10.1",
     "memcached": "~0.2.8",
-<<<<<<< HEAD
+    "glob": "3",
     "jwt-simple": "^0.2.0"
-=======
-    "glob": "3"
->>>>>>> 90bc438a
   },
   "devDependencies": {
     "grunt": "~0.4.2",
