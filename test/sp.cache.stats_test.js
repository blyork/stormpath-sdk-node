<<<<<<< HEAD
var CacheStats = require('../lib/cache/stats');
=======
var common = require('./common');
var should = common.should;

var CacheStats = require('../lib/cache/CacheStats');
>>>>>>> 355df1e7

describe('Cache module',function(){

  // make sens only for single instance!!!
  describe('Cache Stats class', function(){
    var stats = new CacheStats();

    describe('if we put a new entry', function(){
      var putsCounter, sizeCounter;
      before(function(){
         putsCounter = stats.puts;
         sizeCounter = stats.size;
        stats.put(true);
      });
      it('should increase puts counter', function(){
        stats.puts.should.be.equal(putsCounter + 1);
      });
      it('should increase size counter', function(){
        stats.size.should.be.equal(sizeCounter + 1);
      });
    });

    describe('if we put an old entry', function(){
      var putsCounter, sizeCounter;
      before(function(){
         putsCounter = stats.puts;
         sizeCounter = stats.size;

        stats.put(false);
      });
      it('should increase puts counter', function(){
        stats.puts.should.be.equal(putsCounter + 1);
      });
      it('should not increase size counter', function(){
        stats.size.should.be.equal(sizeCounter);
      });
    });

    describe('if we hit an entry', function(){
      var hitsCounter;
      before(function(){
        hitsCounter = stats.hits;

        stats.hit();
      });
      it('should increase hits counter', function(){
        stats.hits.should.be.equal(hitsCounter + 1);
      });
    });

    describe('if we miss a new entry', function(){
      var missesCounter,expirationsCounter;
      before(function(){
        missesCounter = stats.misses;
        expirationsCounter = stats.expirations;

        stats.miss(true);
      });

      it('should increase misses counter',function(){
        stats.misses.should.be.equal(missesCounter + 1);
      });
      it('should increase expirations counter', function(){
        stats.expirations.should.be.equal(expirationsCounter + 1);
      });
    });

    describe('if we miss an expired entry', function(){
      var missesCounter,expirationsCounter;
      before(function(){
        missesCounter = stats.misses;
        expirationsCounter = stats.expirations;

        stats.miss(false);
      });
      it('should increase misses counter', function(){
        stats.misses.should.be.equal(missesCounter + 1);
      });
      it('should not increase expirations counter', function(){
        stats.expirations.should.be.equal(expirationsCounter);
      });
    });

    describe('if we delete an entry from cache', function(){
      var sizeCounter;
      before(function(){
        sizeCounter = stats.size;

        stats.delete();
      });
      it('should decrease size counter', function(){
        stats.size.should.be.equal(sizeCounter - 1);
      });
    });

    describe('if we delete an entry from empty cache', function(){
      before(function(){
        stats.clear();
        stats.delete();
      });
      it('should not decrease size counter', function(){
        stats.size.should.be.equal(0);
      });
    });

    describe('if we clear cache', function(){
      before(function(){
        stats.clear();
      });
      it('should reset size counter', function(){
        stats.size.should.be.equal(0);
      });
    });
  });
});<|MERGE_RESOLUTION|>--- conflicted
+++ resolved
@@ -1,11 +1,4 @@
-<<<<<<< HEAD
-var CacheStats = require('../lib/cache/stats');
-=======
-var common = require('./common');
-var should = common.should;
-
 var CacheStats = require('../lib/cache/CacheStats');
->>>>>>> 355df1e7
 
 describe('Cache module',function(){
 
