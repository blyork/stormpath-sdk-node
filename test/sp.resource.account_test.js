--- conflicted
+++ resolved
@@ -1,25 +1,18 @@
 /* jshint -W030 */
 var common = require('./common');
 var sinon = common.sinon;
-<<<<<<< HEAD
+var nock = common.nock;
+var u = common.u;
 var uuid = common.uuid;
 var assert = common.assert;
-=======
-var nock = common.nock;
-var u = common.u;
-
->>>>>>> 90bc438a
 var Group = require('../lib/resource/Group');
 var Account = require('../lib/resource/Account');
 var ApiKey = require('../lib/resource/ApiKey');
 var DataStore = require('../lib/ds/DataStore');
 var CustomData = require('../lib/resource/CustomData');
 var instantiate = require('../lib/resource/ResourceFactory').instantiate;
-<<<<<<< HEAD
+var ProviderData = require('../lib/resource/ProviderData');
 var CollectionResource = require('../lib/resource/CollectionResource');
-=======
-var ProviderData = require('../lib/resource/ProviderData');
->>>>>>> 90bc438a
 var GroupMembership = require('../lib/resource/GroupMembership');
 
 describe('Resources: ', function () {
@@ -294,7 +287,63 @@
       });
     });
 
-<<<<<<< HEAD
+    describe('get provider data', function(){
+      function getProviderData(data) {
+        return function () {
+          var accObj, providerDataObj, app, providerData;
+          before(function (done) {
+            // assert
+            providerDataObj = {href: '/provider/data/href', name: 'provider name'};
+            accObj = {providerData: {href: providerDataObj.href}};
+            app = new Account(accObj, dataStore);
+
+            nock(u.BASE_URL).get(u.v1(providerDataObj.href)).reply(200, providerDataObj);
+
+            var args = [];
+            if (data) {
+              args.push(data);
+            }
+            args.push(function cb(err, pd) {
+              providerData = pd;
+              done();
+            });
+
+            // act
+            app.getProviderData.apply(app, args);
+          });
+
+          it('should get provider data', function () {
+            providerData.href.should.be.equal(providerData.href);
+            providerData.name.should.be.equal(providerData.name);
+          });
+
+          it('should be an instance of ProviderData', function () {
+            providerData.should.be.an.instanceOf(ProviderData);
+          });
+        };
+      }
+
+      describe('without options', getProviderData());
+      describe('with options', getProviderData({}));
+      describe('if provider data not set', function () {
+        var accObj, app, cbSpy;
+        before(function () {
+          // assert
+          accObj = {providerData: null};
+          app = new Account(accObj, dataStore);
+          cbSpy = sinon.spy();
+
+          // act
+          app.getProviderData(cbSpy);
+        });
+
+        it('should call cb without options', function () {
+          cbSpy.should.have.been.calledOnce;
+          cbSpy.should.have.been.calledWith(undefined, undefined);
+        });
+      });
+    });
+
     describe('createApiKey',function () {
       var sandbox = sinon.sandbox.create();
       var accountHref = 'accounts/'+uuid();
@@ -391,62 +440,6 @@
       });
       it('should return ApiKey instances',function(){
         assert.instanceOf(result[1].items[0],ApiKey);
-=======
-    describe('get provider data', function(){
-      function getProviderData(data) {
-        return function () {
-          var accObj, providerDataObj, app, providerData;
-          before(function (done) {
-            // assert
-            providerDataObj = {href: '/provider/data/href', name: 'provider name'};
-            accObj = {providerData: {href: providerDataObj.href}};
-            app = new Account(accObj, dataStore);
-
-            nock(u.BASE_URL).get(u.v1(providerDataObj.href)).reply(200, providerDataObj);
-
-            var args = [];
-            if (data) {
-              args.push(data);
-            }
-            args.push(function cb(err, pd) {
-              providerData = pd;
-              done();
-            });
-
-            // act
-            app.getProviderData.apply(app, args);
-          });
-
-          it('should get provider data', function () {
-            providerData.href.should.be.equal(providerData.href);
-            providerData.name.should.be.equal(providerData.name);
-          });
-
-          it('should be an instance of ProviderData', function () {
-            providerData.should.be.an.instanceOf(ProviderData);
-          });
-        };
-      }
-
-      describe('without options', getProviderData());
-      describe('with options', getProviderData({}));
-      describe('if provider data not set', function () {
-        var accObj, app, cbSpy;
-        before(function () {
-          // assert
-          accObj = {providerData: null};
-          app = new Account(accObj, dataStore);
-          cbSpy = sinon.spy();
-
-          // act
-          app.getProviderData(cbSpy);
-        });
-
-        it('should call cb without options', function () {
-          cbSpy.should.have.been.calledOnce;
-          cbSpy.should.have.been.calledWith(undefined, undefined);
-        });
->>>>>>> 90bc438a
       });
     });
   });
