"use strict";

var _ = require('lodash');
//_.extend(process.env, require('./test.env'));

var chai = require("chai");
var nock = require('nock');
var sinon = require("sinon");
var assert = require('chai').assert;
var should = require("chai").should();
var moment = require('moment');
var sinonChai = require("sinon-chai");

var Stormpath = require('../lib');
chai.use(sinonChai);

<<<<<<< HEAD
function u(){}
u.BASE_URL = 'https://api.stormpath.com/v1';
/** adds '/v1' to relative URL, to work with nock request mocker  */
u.v1 = function(s){return '/v1' + s;};
=======
function random(){
  return '' + Math.random()*Date.now();
}
>>>>>>> acf123c1

module.exports = {
  _: _,
  u: u,
  chai: chai,
  nock: nock,
  sinon: sinon,
  assert: assert,
  expect: chai.expect,
  config: process.env,
  should: should,
  moment: moment,
  Stormpath: Stormpath,
  random: random
};<|MERGE_RESOLUTION|>--- conflicted
+++ resolved
@@ -14,16 +14,15 @@
 var Stormpath = require('../lib');
 chai.use(sinonChai);
 
-<<<<<<< HEAD
 function u(){}
 u.BASE_URL = 'https://api.stormpath.com/v1';
 /** adds '/v1' to relative URL, to work with nock request mocker  */
 u.v1 = function(s){return '/v1' + s;};
-=======
+
 function random(){
   return '' + Math.random()*Date.now();
 }
->>>>>>> acf123c1
+
 
 module.exports = {
   _: _,
