## Account

An Account is a unique identity within a [Directory](directory), with a
unique username and/or email address.  An Account can log in to an
[Application](application) using either the email address or username
associated with it.  Accounts can represent your end users (*people*), but
they can also be used to represent services, daemons, processes, or any
"entity" that needs to login to a Stormpath-powered application.

Additionally, an Account may only exist in a single Directory and may be in
multiple Groups owned by that Directory.  Accounts may not be assigned to
groups within other directories.

It should be noted that the words "User" and "Account" usually mean the same
thing, but there is a subtle difference that can be important at times:

* An Account is a unique identity within a Directory.  An Account can exist in
  only a single Directory but can be a part of multiple groups owned by that
  Directory.
* When an Account is granted access to an Application (*by
  [mapping a Directory or Group][] that contains the Account to the
  Application*), it becomes a "User" of that Application.

Therefore an Account can be called a "User" of an Application if/when it can
log into the Application.

An Account resource has predefined fields that are useful to many applications,
but you are likely to have your own custom data that you need to associate with
an Account as well.  You can create your own custom data fields when creating
an Account with [application.createAccount](application#createAccount) or
[directory.createAccount](directory#createAccount).  Custom data can be set
directly on an Account resource or independently.

**Since**: 0.1

---


<a name="addToGroup"></a>
### <span class="member">method</span> addToGroup(groupOrGroupHref, *[options,]* callback)

Adds the Account to the specified [Group](group).  The Group must have already
been persisted - new groups cannot be created via this method.


#### Usage

You may specify a Group directly:

```javascript
<<<<<<< HEAD
account.addToGroup(group, function onMembershipCreated(err, membership) {
=======
account.addToGroup(group, function(err, membership) {
>>>>>>> 542d03d6
  console.log(membership);
});
```

Or just an group's `href`:

```javascript
<<<<<<< HEAD
account.addToGroup(groupHref, function onMembershipCreated(err, membership) {
=======
account.addToGroup(groupHref, function(err, membership) {
>>>>>>> 542d03d6
  console.log(membership);
});
```

In both cases, the [GroupMembership](groupMembership) representing the
group-to-account association will be provided to the callback as the callback's
second parameter.  You can obtain either the Group or the Account via
`membership.group` or `membership.account`, respectively.


#### Parameters

<table class="table table-striped table-hover table-curved">
  <thead>
    <tr>
      <th>Parameter</th>
      <th>Type</th>
      <th>Presence</th>
      <th>Description<th>
    </tr>
  </thead>
  <tbody>
    <tr>
      <td>`groupOrGroupHref`</td>
      <td>`object` or `string`</td>
      <td>required</td>
      <td>Either a previously-persisted [Group](group) resource or the `href` string of a previously-persisted group.</td>
    </tr>
    <tr>
      <td>_`options`_</td>
      <td>`object`</td>
      <td>_optional_</td>
      <td>Name/value pairs to use as query parameters, for example, for returned resource reference expansion.</td>
    </tr>
    <tr>
      <td>`callback`</td>
      <td>function</td>
      <td>required</td>
      <td>The callback to execute upon server response.  The 1st parameter is an [error](resourceError).  The 2nd parameter is the [GroupMembership](groupMembership) that reflects the group-to-account association. You can obtain either the group or the account via `membership.group` or 'membership.account`, respectively.</td>
    </tr>
  </tbody>
</table>


#### Returns

If the association fails, the callback's first parameter (`err`) will report
the failure.  If the association succeeds, the
[GroupMembership](groupMembership) will be provided to the `callback` as the
callback's second parameter.  You can obtain either the Group or the Account
via `membership.group` or `membership.account`, respectively.

---


<a name="getGroups"></a>
### <span class="member">method</span> getGroups(*[options,]* callback)

Retrieves a [collection](collectionResource) of the account's assigned
[Group](group)s and provides the collection to the specified `callback`.

If no options are specified, all of the account's groups are retrieved.  If
options (*query parameters*) are specified for a search, only those groups
matching the search will be retrieved.  If the search does not return any
results, the collection will be empty.


#### Usage

If you want to retrieve *all* of the account's groups:

```javascript
account.getGroups(function(err, groups) {
<<<<<<< HEAD
  groups.each(function(err, group, offset) {
    console.log('Offset ' + offset + ', group: ' + group);
=======
  groups.each(function(group) {
    console.log(group);
>>>>>>> 542d03d6
  });
});
```

As you can see, the [Collection](collectionResource) provided to the `callback`
has an `each` function that accepts its own callback.  The collection will
iterate over all of the groups in the collection, and invoke the callback for
each one.

<<<<<<< HEAD
```javascript
account.getGroups({name: '*bar*'}, function(err, accounts) {
  accounts.each(function(err, account) {
=======
If you don't want all groups, and only want specific ones, you can search for
them by specifying the *options* argument with [account group][] search query
parameters:

```javascript
account.getGroups({name: '*bar*'}, function(err, groups) {
  groups.each(function(account) {
>>>>>>> 542d03d6
    console.log(account);
  });
});
```

The above code example would only print out the account's groups with the text
fragment `bar` in their name.  See the [account group documentation][] for
other supported query parameters, such as reference expansion.


#### Parameters

<table class="table table-striped table-hover table-curved">
  <thead>
    <tr>
      <th>Parameter</th>
      <th>Type</th>
      <th>Presence</th>
      <th>Description<th>
    </tr>
  </thead>
  <tbody>
    <tr>
      <td>*`options`*</td>
      <td>`object`</td>
      <td>*optional*</td>
      <td>Name/value pairs to use as query parameters, for example, for [account group](http://docs.stormpath.com/rest/product-guide/#account-groups) search or reference expansion.</td>
    </tr>
    <tr>
    <td>`callback`</td>
      <td>function</td>
      <td>required</td>
      <td>The callback to execute upon resource retrieval. The 1st parameter is an `Error` object.  The 2nd parameter is a [collection](collectionResource) containing zero or more [Group](group) resources.</td>
    </tr>
  </tbody>
</table>


#### Returns

The retrieved collection of [Group](group)s will be provided to the `callback`
as the callback's second parameter.

---


<a name="getGroupMemberships"></a>
### <span class="member">method</span> getGroupMemberships(*[options,]* callback)

Retrieves a [collection](collectionResource) of the account's
[GroupMembership](groupMembership)s and provides the collection to the
specified `callback`.

If no options are specified, all of the account's groupMemberships are
retrieved.  If options (*query parameters*) are specified for expansion, the
returned memberships will have references expanded as necessary.


#### Usage

If you want to retrieve all of the group's memberships/associations:

```javascript
account.getGroupMemberships(function(err, memberships) {
<<<<<<< HEAD
  memberships.each(function(err, membership, offset) {
    console.log('Offset ' + offset + ', membership: ' + membership);
=======
  memberships.each(function(membership) {
    console.log(membership);
>>>>>>> 542d03d6
  });
});
```

As you can see, the [Collection](collectionResource) provided to the `callback`
has an `each` function that accepts its own callback.  The collection will
iterate over all of the memberships in the collection, and invoke the callback
for each one.

If you want the returned memberships to have their groups expanded (*so you can
access the membership and its associated group*), you can specify an `expand`
query parameter:

```javascript
account.getGroupMemberships({expand: 'group'}, function(err, memberships) {
<<<<<<< HEAD
  memberships.each(function(err, membership) {
    console.log(membership);

    //the membership's 'group' property will be available immediately:
=======
  memberships.each(function(membership) {
    console.log(membership);
>>>>>>> 542d03d6
    console.log(membership.group);
  });
});
```


#### Parameters

<table class="table table-striped table-hover table-curved">
  <thead>
    <tr>
      <th>Parameter</th>
      <th>Type</th>
      <th>Presence</th>
      <th>Description<th>
    </tr>
  </thead>
  <tbody>
    <tr>
      <td>*`options`*</td>
      <td>`object`</td>
      <td>*optional*</td>
      <td>Name/value pairs to use as query parameters, for example, for reference expansion.</td>
    </tr>
    <tr>
    <td>`callback`</td>
      <td>function</td>
      <td>required</td>
      <td>The callback to execute upon resource retrieval.  The 1st parameter is an `Error` object.  The 2nd parameter is a [collection](collectionResource) containing zero or more [GroupMembership](groupMembership) resources.</td>
    </tr>
  </tbody>
</table>


#### Returns

The retrieved [collection](collectionResource) of the account's
[GroupMembership](groupMembership)s will be provided to the `callback` as the
callback's second parameter.

---


<a name="getDirectory"></a>
### <span class="member">method</span> getDirectory(*[options,]* callback)

Retrieves the account's parent [Directory](directory) and provides it to the
specified `callback`.


#### Usage

```javascript
account.getDirectory(function(err, directory) {
  console.log(directory);
});
```

You can also use [resource expansion][] options (*query params*) to obtain
linked resources in the same request:

```javascript
account.getDirectory({expand:'groups'}, function(err, directory) {
  console.log(directory);
});
```


#### Parameters

<table class="table table-striped table-hover table-curved">
  <thead>
    <tr>
      <th>Parameter</th>
      <th>Type</th>
      <th>Presence</th>
      <th>Description<th>
    </tr>
  </thead>
  <tbody>
    <tr>
      <td>_`options`_</td>
      <td>`object`</td>
      <td>_optional_</td>
      <td>Name/value pairs to use as query parameters, for example, for [resource expansion](http://docs.stormpath.com/rest/product-guide/#link-expansion).</td>
    </tr>
    <tr>
      <td>`callback`</td>
      <td>function</td>
      <td>required</td>
      <td>The callback to execute upon resource retrieval. The 1st parameter is an `Error` object.  The 2nd parameter is the retrieved [Directory](directory) resource.</td>
        </tr>
  </tbody>
</table>


#### Returns

The retrieved [Directory](directory) resource will be provided to the `callback`
as the callback's second parameter.

---


<a name="getTenant"></a>
### <span class="member">method</span> getTenant(*[options,]* callback)

Retrieves the account's owning [Tenant](tenant) and provides it to the
specified `callback`.


#### Usage

```javascript
account.getTenant(function(err, tenant) {
  console.log(tenant);
});
```

You can also use [resource expansion][] options (*query params*) to obtain
linked resources in the same request:

```javascript
account.getTenant({expand:'applications'}, function(err, tenant) {
  console.log(tenant);
<<<<<<< HEAD
=======
  tenant.applications.each(function(application) {
    console.log(application);
  });
>>>>>>> 542d03d6
});
```


#### Parameters

<table class="table table-striped table-hover table-curved">
  <thead>
    <tr>
      <th>Parameter</th>
      <th>Type</th>
      <th>Presence</th>
      <th>Description<th>
    </tr>
  </thead>
  <tbody>
    <tr>
      <td>_`options`_</td>
      <td>`object`</td>
      <td>_optional_</td>
      <td>Name/value pairs to use as query parameters, for example, for [resource expansion](http://docs.stormpath.com/rest/product-guide/#link-expansion).</td>
    </tr>
    <tr>
      <td>`callback`</td>
      <td>function</td>
      <td>required</td>
      <td>The callback to execute upon resource retrieval. The 1st parameter is an `Error` object.  The 2nd parameter is the retrieved [Tenant](tenant) resource.</td>
        </tr>
  </tbody>
</table>


#### Returns

The retrieved `Tenant` resource will be provided to the `callback` as the
callback's second parameter.

---


<a name="getCustomData"></a>
### <span class="member">method</span> getCustomData(*[options,]* callback)

Retrieves the [CustomData](customData) resource of the `Account`'s assigned
 `CustomData` and provides it to the specified `callback`.


#### Usage

```javascript
account.getCustomData(function(err, customData) {
  console.log(customData);
});
```


#### Parameters

<table class="table table-striped table-hover table-curved">
  <thead>
    <tr>
      <th>Parameter</th>
      <th>Type</th>
      <th>Presence</th>
      <th>Description<th>
    </tr>
  </thead>
  <tbody>
    <tr>
      <td><em><code>options</code></em></td>
      <td><code>object</code></td>
      <td><em>optional</em></td>
      <td>An object literal of name/value pairs to use as query parameters, for example, [resource expansion](http://docs.stormpath.com/rest/product-guide/#account-retrieve).</td>
    </tr>
    <tr>
      <td><code>callback</code></td>
      <td>function</td>
      <td>required</td>
      <td>The callback to execute upon resource retrieval.
       The 1st parameter is an `Error` object.
       The 2nd parameter is the retrieved [CustomData](customData) resource.</td>
    </tr>
  </tbody>
</table>


#### Returns

The retrieved `CustomData` resource will be provided to the `callback` as the
callback's second parameter.

---


<a name="getProviderData"></a>
### <span class="member">method</span> getProviderData(*[options,]* callback)

Retrieves the account's `providerData` information and provides it to the
specified `callback`.  If `providerData` not set, `callback` will be called
without parameters


#### Usage

```javascript
account.getProviderData(function(err, providerData) {
  console.log(providerData);
});
```


#### Parameters

<table class="table table-striped table-hover table-curved">
  <thead>
    <tr>
      <th>Parameter</th>
      <th>Type</th>
      <th>Presence</th>
      <th>Description<th>
    </tr>
  </thead>
  <tbody>
    <tr>
      <td>_`options`_</td>
      <td>`object`</td>
      <td>_optional_</td>
      <td>Name/value pairs to use as query parameters, for example, for [resource expansion](http://docs.stormpath.com/rest/product-guide/#link-expansion).</td>
    </tr>
    <tr>
      <td>`callback`</td>
      <td>function</td>
      <td>required</td>
      <td>The callback to execute upon resource retrieval.
        The 1st parameter is an `Error` object.
        The 2nd parameter is the retrieved `ProviderData` resource.
      </td>
    </tr>
  </tbody>
</table>


#### Returns

The retrieved `providerData` resource will be provided to the `callback` as the
callback's second parameter.

---


  [mapping a Directory or Group]: http://docs.stormpath.com/rest/product-guide/#account-store-mappings "Stormpath Account Store Mappings"
  [account group]: http://docs.stormpath.com/rest/product-guide/#account-groups "Stormpath Account Groups"
  [account group documentation]: http://docs.stormpath.com/rest/product-guide/#account-groups "Stormpath Account Group Documentation"
  [resource expansion]: http://docs.stormpath.com/rest/product-guide/#link-expansion "Stormpath Resource Expansion"<|MERGE_RESOLUTION|>--- conflicted
+++ resolved
@@ -48,11 +48,7 @@
 You may specify a Group directly:
 
 ```javascript
-<<<<<<< HEAD
-account.addToGroup(group, function onMembershipCreated(err, membership) {
-=======
 account.addToGroup(group, function(err, membership) {
->>>>>>> 542d03d6
   console.log(membership);
 });
 ```
@@ -60,11 +56,7 @@
 Or just an group's `href`:
 
 ```javascript
-<<<<<<< HEAD
-account.addToGroup(groupHref, function onMembershipCreated(err, membership) {
-=======
 account.addToGroup(groupHref, function(err, membership) {
->>>>>>> 542d03d6
   console.log(membership);
 });
 ```
@@ -138,13 +130,8 @@
 
 ```javascript
 account.getGroups(function(err, groups) {
-<<<<<<< HEAD
-  groups.each(function(err, group, offset) {
-    console.log('Offset ' + offset + ', group: ' + group);
-=======
   groups.each(function(group) {
     console.log(group);
->>>>>>> 542d03d6
   });
 });
 ```
@@ -154,11 +141,6 @@
 iterate over all of the groups in the collection, and invoke the callback for
 each one.
 
-<<<<<<< HEAD
-```javascript
-account.getGroups({name: '*bar*'}, function(err, accounts) {
-  accounts.each(function(err, account) {
-=======
 If you don't want all groups, and only want specific ones, you can search for
 them by specifying the *options* argument with [account group][] search query
 parameters:
@@ -166,7 +148,6 @@
 ```javascript
 account.getGroups({name: '*bar*'}, function(err, groups) {
   groups.each(function(account) {
->>>>>>> 542d03d6
     console.log(account);
   });
 });
@@ -231,13 +212,8 @@
 
 ```javascript
 account.getGroupMemberships(function(err, memberships) {
-<<<<<<< HEAD
-  memberships.each(function(err, membership, offset) {
-    console.log('Offset ' + offset + ', membership: ' + membership);
-=======
   memberships.each(function(membership) {
     console.log(membership);
->>>>>>> 542d03d6
   });
 });
 ```
@@ -253,15 +229,8 @@
 
 ```javascript
 account.getGroupMemberships({expand: 'group'}, function(err, memberships) {
-<<<<<<< HEAD
-  memberships.each(function(err, membership) {
-    console.log(membership);
-
-    //the membership's 'group' property will be available immediately:
-=======
   memberships.each(function(membership) {
     console.log(membership);
->>>>>>> 542d03d6
     console.log(membership.group);
   });
 });
@@ -387,12 +356,9 @@
 ```javascript
 account.getTenant({expand:'applications'}, function(err, tenant) {
   console.log(tenant);
-<<<<<<< HEAD
-=======
   tenant.applications.each(function(application) {
     console.log(application);
   });
->>>>>>> 542d03d6
 });
 ```
 
