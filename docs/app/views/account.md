--- conflicted
+++ resolved
@@ -111,7 +111,6 @@
 
 ---
 
-<<<<<<< HEAD
 <a name="createApiKey"></a>
 ### <span class="member">method</span> createApiKey(callback)
 
@@ -201,8 +200,6 @@
 
 
 ---
-=======
->>>>>>> 23908ad8
 
 <a name="getGroups"></a>
 ### <span class="member">method</span> getGroups(*[options,]* callback)
