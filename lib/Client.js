'use strict';

var _ = require('lodash');
var util = require('util');
var async = require('async');
var events = require('events');

var stormpathConfig = require('stormpath-config');

var DataStore = require('./ds/DataStore');
var ObjectCallProxy = require('./proxy/ObjectCallProxy');

/**
 * Creates a new Client.
 *
 * @class
 */
function Client(config) {
  var self = this;

  // Call the constructor of the EventEmitter class -- this, allows us to
  // initialize our Client object as an EventEmitter, and allows us to fire off
  // events later on.
  events.EventEmitter.call(self);

  // We'll maintain this class variable as an in-memory singleton for caching
  // purposes.  We do this because Tenants never ever change once a Client has
  // been initialized, so it makes sense to cache the Tenant object so we don't
  // make unnecessary API requests if this object is looked up more than once.
  self._currentTenant = null;

  // Indicates whether or not this client is ready yet.
  self._isReady = false;

  // Setup how we load our configuration.
  var configLoader = null;

  // If the config is a config loader, then use that.
  if (config instanceof stormpathConfig.Loader) {
    configLoader = config;
  // Just use our default client config loader.
  } else {
    configLoader = require('./configLoader')(config);
  }

  // Setup our call proxy.
  var awaitReadyProxy = new ObjectCallProxy(self);

  // Attach our proxy so that all calls to our client is
  // intercepted and queued until the client is ready.
  awaitReadyProxy.attach(function (name) {
    // Only proxy methods that start with either 'get' or 'create'.
    return name.indexOf('get') === 0 || name.indexOf('create') === 0;
  });

  // Load our configuration.
  process.nextTick(function () {
    configLoader.load(function (err, loadedConfig) {
      if (err) {
        self.emit('error', err);
        awaitReadyProxy.detach(new Error('Stormpath client initialization failed. See error log for more details.'));
      } else {
        self.config = loadedConfig;
        self._dataStore = new DataStore(loadedConfig);
        self._isReady = true;
        awaitReadyProxy.detach();
        self.emit('ready', self);
      }
    });
  });
}

// By inheriting from `events.EventEmitter`, we're making our Client object a
// true EventEmitter -- allowing us to fire off events.
util.inherits(Client, Object);
util.inherits(Client, events.EventEmitter);

/**
 * @callback onListenerCallback
 * @param {Error} err - The error (if there is one).
 * @param {Object} resource - The retrieved resource object.
 */

/**
 * Adds a listener to the end of the listeners array for the specified event.
 * No checks are made to see if the listener has already been added.
 * Multiple calls passing the same combination of event and listener will result in the listener being added multiple times.
 *
 * @param string event - Name of event to listen on.
 * @param {onListenerCallback} listener - Function to call when event is emitted.
 */
Client.prototype.on = function() {
  var args = Array.prototype.slice.call(arguments);

  // If we're running late to the party and the client has already
  // emitted the ready event, then run the callback directly.
  if (args.length === 2 && args[0] === 'ready' && _.isFunction(args[1])) {
    var callback = args[1];
    if (this._isReady) {
      callback(this);
      return this;
    }
  }

  return events.EventEmitter.prototype.on.apply(this, args);
};

/**
<<<<<<< HEAD
 * @callback getCurrentTenantCallback
 * @param {Error} err - The error (if there is one).
 * @param {Object} tenant - The retrieved Tenant object.
 */

/**
 * Retrieves an access token resource
 *
 * @param {Object} [options] - Options.
 * @param {getAccessTokenCallback} callback - The callback that handles the
 *  response.
 */
Client.prototype.getAccessToken = function() {
  var args = Array.prototype.slice.call(arguments);
  var href = args.shift();
  var callback = args.pop();
  var options = (args.length > 0) ? args.shift() : null;

  return this.getResource(href, options, require('./resource/AccessToken'), callback);
};


/**
=======
>>>>>>> 3c9055b3
 * Retrieves the current Tenant object.
 *
 * @param {Object} [options] - Options.
 * @param {getCurrentTenantCallback} callback - The callback that handles the
 *  response.
 */
Client.prototype.getCurrentTenant = function() {
  var self = this;
  var args = Array.prototype.slice.call(arguments);
  var callback = args.pop();
  var options = (args.length > 0) ? args.shift() : null;

  // First, we'll check to see if we've already cached the current tenant (since
  // a Tenant never changes once a Client has been initialized).  This prevents
  // us from making unnecessary repeat API requests if this method is called
  // multiple times.
  if (self._currentTenant) {
    return callback(null, self._currentTenant);
  }

  self._dataStore.getResource('/tenants/current', options, require('./resource/Tenant'), function(err, tenant) {
    if (err) {
      return callback(err);
    }

    self._currentTenant = tenant;
    return callback(null, tenant);
  });
};

/**
 * @private
 * @callback getResourceCallback
 * @param {Error} err - The error (if there is one).
 * @param {Object} resource - The retrieved resource object.
 */

/**
 * Retrieves a resource object by href.
 *
 * @private
 * @param {String} href - The URI of the resource.
 * @param {Object} [query] - Name / value pairs to use as query parameters.
 * @param {Function} [constructor] - The constructor function that will be
 *  invoked when the given resource is retrieved.  EG: Account, Directory,
 *  Group, etc.  Defaults to `InstanceResource`.  If a resource returned from
 *  the API is a collection (not a single resource object), then each returned
 *  object in the `items` array will be passed into this constructor function
 *  and initialized.
 * @param {getResourceCallback} callback - The callback that handles the
 *  response.
 */
Client.prototype.getResource = function() {
  return this._dataStore.getResource.apply(this._dataStore, arguments);
};

/**
 * @private
 * @callback createResourceCallback
 * @param {Error} err - The error (if there is one).
 * @param {Object} resource - The created resource object.
 */

/**
 * Creates a new resource object as a child of the specified parentHref
 * location.  parentHref must be a collection resource endpoint.  This is a
 * utility method we use internally to handle resource creation.
 *
 * @private
 * @param {String} parentHref - The URI of the parent's collection resource.
 * @param {Object} [query] - Name / value pairs to use as query parameters.
 * @param {Function} [constructor] - The constructor function that will be
 *  invoked when the given resource is retrieved.  EG: Account, Directory,
 *  Group, etc.  Defaults to `InstanceResource`.  If a resource returned from
 *  the API is a collection (not a single resource object), then each returned
 *  object in the `items` array will be passed into this constructor function
 *  and initialized.
 * @param {createResourceCallback} callback - The callback that handles the
 *  response.
 */
Client.prototype.createResource = function() {
  this._dataStore.createResource.apply(this._dataStore, arguments);
};

/**
 * @callback getApplicationsCallback
 * @param {Error} err - The error (if there is one).
 * @param {Object} applications - The retrieved Application objects.
 */

/**
 * Retrieves all Application objects.
 *
 * @param {Object} [options] - Options.
 * @param {getApplicationsCallback} callback - The callback that handles the
 *  response.
 */
Client.prototype.getApplications = function() {
  var args = Array.prototype.slice.call(arguments);
  var callback = args.pop();
  var options = (args.length > 0) ? args.shift() : null;

  this.getCurrentTenant(function(err, tenant) {
    if (err) {
      return callback(err);
    }

    return tenant.getApplications(options, callback);
  });
};

/**
 * @callback createApplicationCallback
 * @param {Error} err - The error (if there is one).
 * @param {Object} application - The created Application object.
 */

/**
 * Creates a new Application object.
 *
 * @param {Object} application - The Application object to create.
 * @param {Object} [options] - Options.
 * @param {createApplicationCallback} callback - The callback that handles the
 *  response.
 */
Client.prototype.createApplication = function() {
  var args = Array.prototype.slice.call(arguments);
  var app = args.shift();
  var callback = args.pop();
  var options = (args.length > 0) ? args.shift() : null;

  this.getCurrentTenant(function(err, tenant) {
    if (err) {
      return callback(err);
    }

    return tenant.createApplication(app, options, callback);
  });
};

/**
 * @callback createApplicationsCallback
 * @param {Error} err - The error (if there is one).
 * @param {Object[]} applications - An array of created Application objects.
 */

/**
 * Creates multiple new Application objects.
 *
 * @param {Object[]} applications - An array of Application objects to create.
 * @param {Object} [options] - Options.
 * @param {createApplicationsCallback} callback - The callback that handles the
 *  response.
 */
Client.prototype.createApplications = function() {
  var args = Array.prototype.slice.call(arguments);
  var apps = args.shift();
  var callback = args.pop();
  var options = (args.length > 0) ? args.shift() : null;

  this.getCurrentTenant(function(err, tenant) {
    if (err) {
      return callback(err);
    }

    async.map(apps, function(app, cb) {
      return tenant.createApplication(app, options, cb);
    }, function(err, applications) {
      return callback(err, applications);
    });
  });
};

/**
 * @callback getAccountsCallback
 * @param {Error} err - The error (if there is one).
 * @param {Object} directories - The retrieved Account objects.
 */

/**
 * Retrieves all Account objects.
 *
 * @param {Object} [options] - Options.
 * @param {getAccountsCallback} callback - The callback that handles the
 *  response.
 */
Client.prototype.getAccounts = function() {
  var args = Array.prototype.slice.call(arguments);
  var callback = args.pop();
  var options = (args.length > 0) ? args.shift() : null;

  this.getCurrentTenant(function(err, tenant) {
    if (err) {
      return callback(err);
    }

    return tenant.getAccounts(options, callback);
  });
};

/**
 * @callback getGroupsCallback
 * @param {Error} err - The error (if there is one).
 * @param {Object} groups - The retrieved Group objects.
 */

/**
 * Retrieves all Group objects.
 *
 * @param {Object} [options] - Options.
 * @param {getGroupsCallback} callback - The callback that handles the
 *  response.
 */
Client.prototype.getGroups = function() {
  var args = Array.prototype.slice.call(arguments);
  var callback = args.pop();
  var options = (args.length > 0) ? args.shift() : null;

  this.getCurrentTenant(function(err, tenant) {
    if (err) {
      return callback(err);
    }

    return tenant.getGroups(options, callback);
  });
};

/**
 * @callback getDirectoriesCallback
 * @param {Error} err - The error (if there is one).
 * @param {Object} directories - The retrieved Directory objects.
 */

/**
 * Retrieves all Directory objects.
 *
 * @param {Object} [options] - Options.
 * @param {getDirectoriesCallback} callback - The callback that handles the
 *  response.
 */
Client.prototype.getDirectories = function() {
  var args = Array.prototype.slice.call(arguments);
  var callback = args.pop();
  var options = (args.length > 0) ? args.shift() : null;

  this.getCurrentTenant(function(err, tenant) {
    if (err) {
      return callback(err);
    }

    return tenant.getDirectories(options, callback);
  });
};

/**
 * @callback createDirectoryCallback
 * @param {Error} err - The error (if there is one).
 * @param {Object} directory - The created Directory object.
 */

/**
 * Creates a new Directory object.
 *
 * @param {Object} directory - The Directory object to create.
 * @param {Object} [options] - Options.
 * @param {createDirectoryCallback} callback - The callback that handles the
 *  response.
 */
Client.prototype.createDirectory = function() {
  var args = Array.prototype.slice.call(arguments);
  var dir = args.shift();
  var callback = args.pop();
  var options = (args.length > 0) ? args.shift() : null;

  this.getCurrentTenant(function(err, tenant) {
    if (err) {
      return callback(err);
    }

    return tenant.createDirectory(dir, options, callback);
  });
};

/**
 * @callback createDirectoriesCallback
 * @param {Error} err - The error (if there is one).
 * @param {Object[]} directories - An array of created Directory objects.
 */

/**
 * Creates multiple new Directory objects.
 *
 * @param {Object[]} directories - An array of Directory objects to create.
 * @param {Object} [options] - Options.
 * @param {createDirectoriesCallback} callback - The callback that handles the
 *  response.
 */
Client.prototype.createDirectories = function() {
  var args = Array.prototype.slice.call(arguments);
  var dirs = args.shift();
  var callback = args.pop();
  var options = (args.length > 0) ? args.shift() : null;

  this.getCurrentTenant(function(err, tenant) {
    if (err) {
      return callback(err);
    }

    async.map(dirs, function(dir, cb) {
      return tenant.createDirectory(dir, options, cb);
    }, function(err, directories) {
      return callback(err, directories);
    });
  });
};

/**
 * Creates a new Organization object.
 *
 * @param {Object} organization - The Organization object to create.
 * @param {Object} [options] - Options.
 * @param {createOrganizationCallback} callback - The callback that handles the
 *  response.
 */
Client.prototype.createOrganization = function createOrganization() {
  var args = Array.prototype.slice.call(arguments);
  var data = args.shift();
  var callback = args.pop();
  var options = (args.length > 0) ? args.shift() : null;

  this.getCurrentTenant(function(err, tenant) {
    if (err) {
      return callback(err);
    }

    return tenant.createOrganization(data, options, callback);
  });
};

/**
 * @callback getAccountCallback
 * @param {Error} err - The error (if there is one).
 * @param {Object} account - The retrieved Account object.
 */

/**
 * Retrieves an Account object.
 *
 * @param {String} href - The Account href.
 * @param {Object} [options] - Options.
 * @param {getAccountCallback} callback - The callback that handles the
 *  response.
 */
Client.prototype.getAccount = function() {
  var args = Array.prototype.slice.call(arguments);
  var href = args.shift();
  var callback = args.pop();
  var options = (args.length > 0) ? args.shift() : null;

  return this.getResource(href, options, require('./resource/Account'), callback);
};

/**
 * @callback getApplicationCallback
 * @param {Error} err - The error (if there is one).
 * @param {Object} application - The retrieved Application object.
 */

/**
 * Retrieves an Application object.
 *
 * @param {String} href - The Application href.
 * @param {Object} [options] - Options.
 * @param {getAccountCallback} callback - The callback that handles the
 *  response.
 */
Client.prototype.getApplication = function() {
  var args = Array.prototype.slice.call(arguments);
  var href = args.shift();
  var callback = args.pop();
  var options = (args.length > 0) ? args.shift() : null;

  return this.getResource(href, options, require('./resource/Application'), callback);
};

/**
 * @callback getDirectoryCallback
 * @param {Error} err - The error (if there is one).
 * @param {Object} directory - The retrieved Directory object.
 */

/**
 * Retrieves a Directory object.
 *
 * @param {String} href - The Directory href.
 * @param {Object} [options] - Options.
 * @param {getDirectoryCallback} callback - The callback that handles the
 *  response.
 */
Client.prototype.getDirectory = function() {
  var args = Array.prototype.slice.call(arguments);
  var href = args.shift();
  var callback = args.pop();
  var options = (args.length > 0) ? args.shift() : null;

  return this.getResource(href, options, require('./resource/Directory'), callback);
};

/**
 * @callback getGroupCallback
 * @param {Error} err - The error (if there is one).
 * @param {Object} group - The retrieved Group object.
 */

/**
 * Retrieves a Group object.
 *
 * @param {String} href - The Group href.
 * @param {Object} [options] - Options.
 * @param {getGroupCallback} callback - The callback that handles the
 *  response.
 */
Client.prototype.getGroup = function() {
  var args = Array.prototype.slice.call(arguments);
  var href = args.shift();
  var callback = args.pop();
  var options = (args.length > 0) ? args.shift() : null;

  return this.getResource(href, options, require('./resource/Group'), callback);
};

/**
 * @callback getGroupMembershipCallback
 * @param {Error} err - The error (if there is one).
 * @param {Object} groupMembership - The retrieved GroupMembership object.
 */

/**
 * Retrieves a GroupMembership object.
 *
 * @param {String} href - The GroupMembership href.
 * @param {Object} [options] - Options.
 * @param {getGroupMembershipCallback} callback - The callback that handles the
 *  response.
 */
Client.prototype.getGroupMembership = function() {
  var args = Array.prototype.slice.call(arguments);
  var href = args.shift();
  var callback = args.pop();
  var options = (args.length > 0) ? args.shift() : null;

  return this.getResource(href, options, require('./resource/GroupMembership'), callback);
};

Client.prototype.getOrganization = function getOrganization() {
  var args = Array.prototype.slice.call(arguments);
  var href = args.shift();
  var callback = args.pop();
  var options = (args.length > 0) ? args.shift() : null;

  return this.getResource(href, options, require('./resource/Organization'), callback);
};

Client.prototype.getOrganizations = function getOrganizations(/* [options,] callback */) {
  var self = this;
  var args = Array.prototype.slice.call(arguments);
  var callback = args.pop();
  var options = (args.length > 0) ? args.shift() : null;
  return self.getCurrentTenant(function onGetCurrentTenantForGroups(err, tenant) {
    if (err) {
      return callback(err, null);
    }
    return tenant.getOrganizations(options, callback);
  });
};

module.exports = Client;<|MERGE_RESOLUTION|>--- conflicted
+++ resolved
@@ -106,7 +106,6 @@
 };
 
 /**
-<<<<<<< HEAD
  * @callback getCurrentTenantCallback
  * @param {Error} err - The error (if there is one).
  * @param {Object} tenant - The retrieved Tenant object.
@@ -130,8 +129,6 @@
 
 
 /**
-=======
->>>>>>> 3c9055b3
  * Retrieves the current Tenant object.
  *
  * @param {Object} [options] - Options.
