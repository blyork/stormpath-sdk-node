'use strict';
var cryptoLib = require('crypto');
/* jshint -W079 */
var Buffer = require('buffer').Buffer;
/* jshint +W079 */
var util = require('util');
var uuid = require('node-uuid');

function shallowCopy(src, dest) {

  for (var key in src) {
    if (src.hasOwnProperty(key)) {
      dest[key] = src[key];
    }
  }

  return dest;
}

/**
 * Ensures 'undefined' is never encountered on value assignment.  Works as follows:
 * 1. Return obj if not null or undefined.
 * 2. Then return defaultVal if not null or undefined.
 * 3. Return null as last resort.
 * <p/>
 * Example usage:
 *
 * <pre>
 * function(someVal) {
 *   var possiblyNullButNeverUndefined = util.valueOf(someVal.foo);
 * }
 * </pre>
 * or:
 * <pre>
 * function(someVal) {
 *   var fooOrDefaultValueIfFooDoesNotExist = util.valueOf(someVal.foo, 'DefaultVavlue');
 * }
 * </pre>
 *
 * @param obj
 * @param defaultVal
 * @returns {*}
 */
function valueOf(obj, defaultVal) {
  if (obj) {
    return obj;
  }
  if (defaultVal) {
    return defaultVal;
  }
  return null;
}


/**
 * Returns <code>true</code> if the first constructor function is equal to, or a super of, the second constructor
 * function.
 *
 * @param ctor the constructor function that might be equal to or a super of 'toTest'.
 * @param toTest the constructor function to test
 */
function isAssignableFrom(ctor, toTest) {

  if (!(ctor instanceof Function) || !(toTest instanceof Function)) {
    throw new Error("arguments must be Functions.");
  }

  if (ctor === Object || ctor === toTest) {
    return true;
  }

  if (toTest.super_) {
    return isAssignableFrom(ctor, toTest.super_);
  }

  return false;
}

var base64 = {
  encode: function encode64(string) {
    return new Buffer(string).toString('base64');
  },
  decode: function decode64(string) {
    return new Buffer(string, 'base64').toString();
  }
};

var crypto = {
  hmac: function hmac(key, string, digest, fn) {
<<<<<<< HEAD
    if (!digest) {digest = 'binary';}
    if (digest === 'buffer') { digest = undefined; }
    if (!fn) {fn = 'sha256';}
    if (typeof string === 'string') {string = new Buffer(string);}
=======
    if (!digest) {
      digest = 'binary';
    }
    if (digest === 'buffer') {
      digest = undefined;
    }
    if (!fn) {
      fn = 'sha256';
    }
    if (typeof string === 'string') {
      string = new Buffer(string);
    }
>>>>>>> 355df1e7
    return cryptoLib.createHmac(fn, key).update(string).digest(digest);
  },

  sha256: function sha256(string, digest) {
<<<<<<< HEAD
    if (!digest) { digest = 'binary'; }
    if (digest === 'buffer') { digest = undefined; }
    if (typeof string === 'string') {string = new Buffer(string);}
=======
    if (!digest) {
      digest = 'binary';
    }
    if (digest === 'buffer') {
      digest = undefined;
    }
    if (typeof string === 'string') {
      string = new Buffer(string);
    }
>>>>>>> 355df1e7
    return cryptoLib.createHash('sha256').update(string).digest(digest);
  },

  toHex: function toHex(data) {
    var out = [];
    for (var i = 0; i < data.length; i++) {
      out.push(('0' + data.charCodeAt(i).toString(16)).substr(-2, 2));
    }
    return out.join('');
  }
};

module.exports = {
  inherits: util.inherits,
  isAssignableFrom: isAssignableFrom,
  shallowCopy: shallowCopy,
  valueOf: valueOf,

  base64: base64,
  crypto: crypto,
  uuid: uuid,
  noop: function () {
  }
};<|MERGE_RESOLUTION|>--- conflicted
+++ resolved
@@ -87,12 +87,6 @@
 
 var crypto = {
   hmac: function hmac(key, string, digest, fn) {
-<<<<<<< HEAD
-    if (!digest) {digest = 'binary';}
-    if (digest === 'buffer') { digest = undefined; }
-    if (!fn) {fn = 'sha256';}
-    if (typeof string === 'string') {string = new Buffer(string);}
-=======
     if (!digest) {
       digest = 'binary';
     }
@@ -105,16 +99,10 @@
     if (typeof string === 'string') {
       string = new Buffer(string);
     }
->>>>>>> 355df1e7
     return cryptoLib.createHmac(fn, key).update(string).digest(digest);
   },
 
   sha256: function sha256(string, digest) {
-<<<<<<< HEAD
-    if (!digest) { digest = 'binary'; }
-    if (digest === 'buffer') { digest = undefined; }
-    if (typeof string === 'string') {string = new Buffer(string);}
-=======
     if (!digest) {
       digest = 'binary';
     }
@@ -124,7 +112,6 @@
     if (typeof string === 'string') {
       string = new Buffer(string);
     }
->>>>>>> 355df1e7
     return cryptoLib.createHash('sha256').update(string).digest(digest);
   },
 
