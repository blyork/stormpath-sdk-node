--- conflicted
+++ resolved
@@ -44,7 +44,19 @@
   return self._createGroupMembership(self, group, options, callback);
 };
 
-<<<<<<< HEAD
+Account.prototype.getProviderData = function getProviderData(/* [options,] callback */) {
+  var self = this;
+  var args = Array.prototype.slice.call(arguments);
+  var callback = args.pop();
+  var options = (args.length > 0) ? args.shift() : null;
+
+  if (!self.providerData){
+    return callback();
+  }
+
+  return self.dataStore.getResource(self.providerData.href, options, require('./ProviderData'), callback);
+};
+
 Account.prototype.createApiKey = function createApiKey(/* [options] , callback */) {
   var self = this;
   var args = Array.prototype.slice.call(arguments);
@@ -59,19 +71,6 @@
   var callback = args.pop();
 
   return self.dataStore.getResource(self.apiKeys.href, new ApiKeyEncryptedOptions(), require('./ApiKey'), callback);
-=======
-Account.prototype.getProviderData = function getProviderData(/* [options,] callback */) {
-  var self = this;
-  var args = Array.prototype.slice.call(arguments);
-  var callback = args.pop();
-  var options = (args.length > 0) ? args.shift() : null;
-
-  if (!self.providerData){
-    return callback();
-  }
-
-  return self.dataStore.getResource(self.providerData.href, options, require('./ProviderData'), callback);
->>>>>>> 90bc438a
 };
 
 Account.prototype.save = function saveAccount(){
