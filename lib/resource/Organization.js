'use strict';

var async = require('async');
var utils = require('../utils');

var Account = require('./Account');
var CustomData = require('./CustomData');
var IdSiteModel = require('./IdSiteModel');
var OrganizationAccountStoreMapping = require('./OrganizationAccountStoreMapping');

function Organization() {
  Organization.super_.apply(this, arguments);
}

utils.inherits(Organization, require('./InstanceResource'));

Organization.prototype.createAccount = function createAccount(/* account, [options,] callback */) {
  var args = Array.prototype.slice.call(arguments);

  var account = args.shift();
  var callback = args.pop();
  var options = (args.length > 0) ? args.shift() : null;

  return this.dataStore.createResource(this.accounts.href, options, account, Account, callback);
};

Organization.prototype.getAccounts = function getAccounts(/* [options,] callback */) {
  var args = Array.prototype.slice.call(arguments);

  var callback = args.pop();
  var options = (args.length > 0) ? args.shift() : null;

  return this.dataStore.getResource(this.accounts.href, options, Account, callback);
};

Organization.prototype.getCustomData = function getCustomData(/* [options,] callback */) {
  var args = Array.prototype.slice.call(arguments);

  var callback = args.pop();
  var options = (args.length > 0) ? args.shift() : null;

  return this.dataStore.getResource(this.customData.href, options, CustomData, callback);
};

Organization.prototype.getDefaultAccountStore = function getDefaultAccountStore(/* [options,] callback */) {
  var args = Array.prototype.slice.call(arguments);

  var callback = args.pop();
  var options = (args.length > 0) ? args.shift() : null;

  if (!this.defaultAccountStoreMapping) {
    return callback();
  }

  return this.dataStore.getResource(this.defaultAccountStoreMapping.href, options, OrganizationAccountStoreMapping, callback);
};

Organization.prototype.getDefaultGroupStore = function getDefaultGroupStore(/* [options,] callback */) {
  var args = Array.prototype.slice.call(arguments);

  var callback = args.pop();
  var options = (args.length > 0) ? args.shift() : null;

  if (!this.defaultGroupStoreMapping) {
    return callback();
  }

  return this.dataStore.getResource(this.defaultGroupStoreMapping.href, options, OrganizationAccountStoreMapping, callback);
};

Organization.prototype.getGroups = function getGroups(/* [options,] callback */) {
  var args = Array.prototype.slice.call(arguments);

  var callback = args.pop();
  var options = (args.length > 0) ? args.shift() : null;

  return this.dataStore.getResource(this.groups.href, options, require('./Group'), callback);
};

Organization.prototype.getIdSiteModel = function getIdSiteModel(/* [options,] callback */) {
  var args = Array.prototype.slice.call(arguments);

  var callback = args.pop();
  var options = (args.length > 0) ? args.shift() : null;

  return this.dataStore.getResource(this.idSiteModel.href, options, IdSiteModel, callback);
};

Organization.prototype.getAccountStoreMappings = function getAccountStoreMappings(/* [options,] callback */) {
<<<<<<< HEAD
  var args = utils.resolveArgs(arguments, ['options', 'callback'], true);
  return this.dataStore.getResource(this.accountStoreMappings.href, args.options, OrganizationAccountStoreMapping, args.callback);
=======
  var args = Array.prototype.slice.call(arguments);

  var callback = args.pop();
  var options = (args.length > 0) ? args.shift() : null;

  return this.dataStore.getResource(this.accountStoreMappings.href, options, OrganizationAccountStoreMapping, callback);
>>>>>>> 321021fd
};

Organization.prototype.createAccountStoreMapping = function createAccountStoreMapping(/* mapping, [options,] callback */) {
  var args = Array.prototype.slice.call(arguments);
<<<<<<< HEAD
  var options = (args.length > 2) ? args[1] : null; // TODO: Refactor this... Doesn't make sense.
=======

  var mapping = args.shift();
  var callback = args.pop();
  var options = (args.length > 0) ? args.shift() : null;

>>>>>>> 321021fd
  mapping = new OrganizationAccountStoreMapping(mapping).setOrganization(this);

  return this.dataStore.createResource('/organizationAccountStoreMappings', options, mapping, OrganizationAccountStoreMapping, callback);
};

Organization.prototype.createAccountStoreMappings = function createAccountStoreMappings(mappings, callback) {
  async.mapSeries(mappings, function(mapping, next) {
    this.createAccountStoreMapping(mapping, next);
  }.bind(this), callback);
};

module.exports = Organization;<|MERGE_RESOLUTION|>--- conflicted
+++ resolved
@@ -15,105 +15,61 @@
 utils.inherits(Organization, require('./InstanceResource'));
 
 Organization.prototype.createAccount = function createAccount(/* account, [options,] callback */) {
-  var args = Array.prototype.slice.call(arguments);
-
-  var account = args.shift();
-  var callback = args.pop();
-  var options = (args.length > 0) ? args.shift() : null;
-
-  return this.dataStore.createResource(this.accounts.href, options, account, Account, callback);
+  var args = utils.resolveArgs(arguments, ['account', 'options', 'callback']);
+  return this.dataStore.createResource(this.accounts.href, args.options, args.account, Account, args.callback);
 };
 
 Organization.prototype.getAccounts = function getAccounts(/* [options,] callback */) {
-  var args = Array.prototype.slice.call(arguments);
-
-  var callback = args.pop();
-  var options = (args.length > 0) ? args.shift() : null;
-
-  return this.dataStore.getResource(this.accounts.href, options, Account, callback);
+  var args = utils.resolveArgs(arguments, ['options', 'callback'], true);
+  return this.dataStore.getResource(this.accounts.href, args.options, Account, args.callback);
 };
 
 Organization.prototype.getCustomData = function getCustomData(/* [options,] callback */) {
-  var args = Array.prototype.slice.call(arguments);
-
-  var callback = args.pop();
-  var options = (args.length > 0) ? args.shift() : null;
-
-  return this.dataStore.getResource(this.customData.href, options, CustomData, callback);
+  var args = utils.resolveArgs(arguments, ['options', 'callback'], true);
+  return this.dataStore.getResource(this.customData.href, args.options, CustomData, args.callback);
 };
 
 Organization.prototype.getDefaultAccountStore = function getDefaultAccountStore(/* [options,] callback */) {
-  var args = Array.prototype.slice.call(arguments);
-
-  var callback = args.pop();
-  var options = (args.length > 0) ? args.shift() : null;
+  var args = utils.resolveArgs(arguments, ['options', 'callback'], true);
 
   if (!this.defaultAccountStoreMapping) {
-    return callback();
+    return args.callback();
   }
 
-  return this.dataStore.getResource(this.defaultAccountStoreMapping.href, options, OrganizationAccountStoreMapping, callback);
+  return this.dataStore.getResource(this.defaultAccountStoreMapping.href, args.options, OrganizationAccountStoreMapping, args.callback);
 };
 
 Organization.prototype.getDefaultGroupStore = function getDefaultGroupStore(/* [options,] callback */) {
-  var args = Array.prototype.slice.call(arguments);
-
-  var callback = args.pop();
-  var options = (args.length > 0) ? args.shift() : null;
+  var args = utils.resolveArgs(arguments, ['options', 'callback'], true);
 
   if (!this.defaultGroupStoreMapping) {
-    return callback();
+    return args.callback();
   }
 
-  return this.dataStore.getResource(this.defaultGroupStoreMapping.href, options, OrganizationAccountStoreMapping, callback);
+  return this.dataStore.getResource(this.defaultGroupStoreMapping.href, args.options, OrganizationAccountStoreMapping, args.callback);
 };
 
 Organization.prototype.getGroups = function getGroups(/* [options,] callback */) {
-  var args = Array.prototype.slice.call(arguments);
-
-  var callback = args.pop();
-  var options = (args.length > 0) ? args.shift() : null;
-
-  return this.dataStore.getResource(this.groups.href, options, require('./Group'), callback);
+  var args = utils.resolveArgs(arguments, ['options', 'callback'], true);
+  return this.dataStore.getResource(this.groups.href, args.options, require('./Group'), args.callback);
 };
 
 Organization.prototype.getIdSiteModel = function getIdSiteModel(/* [options,] callback */) {
-  var args = Array.prototype.slice.call(arguments);
-
-  var callback = args.pop();
-  var options = (args.length > 0) ? args.shift() : null;
-
-  return this.dataStore.getResource(this.idSiteModel.href, options, IdSiteModel, callback);
+  var args = utils.resolveArgs(arguments, ['options', 'callback'], true);
+  return this.dataStore.getResource(this.idSiteModel.href, args.options, IdSiteModel, args.callback);
 };
 
 Organization.prototype.getAccountStoreMappings = function getAccountStoreMappings(/* [options,] callback */) {
-<<<<<<< HEAD
   var args = utils.resolveArgs(arguments, ['options', 'callback'], true);
   return this.dataStore.getResource(this.accountStoreMappings.href, args.options, OrganizationAccountStoreMapping, args.callback);
-=======
-  var args = Array.prototype.slice.call(arguments);
-
-  var callback = args.pop();
-  var options = (args.length > 0) ? args.shift() : null;
-
-  return this.dataStore.getResource(this.accountStoreMappings.href, options, OrganizationAccountStoreMapping, callback);
->>>>>>> 321021fd
 };
 
 Organization.prototype.createAccountStoreMapping = function createAccountStoreMapping(/* mapping, [options,] callback */) {
-  var args = Array.prototype.slice.call(arguments);
-<<<<<<< HEAD
-  var options = (args.length > 2) ? args[1] : null; // TODO: Refactor this... Doesn't make sense.
-=======
+  var args = utils.resolveArgs(arguments, ['mapping', 'options', 'callback']);
 
-  var mapping = args.shift();
-  var callback = args.pop();
-  var options = (args.length > 0) ? args.shift() : null;
+  args.mapping = new OrganizationAccountStoreMapping(args.mapping).setOrganization(this);
 
->>>>>>> 321021fd
-  mapping = new OrganizationAccountStoreMapping(mapping).setOrganization(this);
-
-  return this.dataStore.createResource('/organizationAccountStoreMappings', options, mapping, OrganizationAccountStoreMapping, callback);
+  return this.dataStore.createResource('/organizationAccountStoreMappings', args.options, args.mapping, OrganizationAccountStoreMapping, args.callback);
 };
 
 Organization.prototype.createAccountStoreMappings = function createAccountStoreMappings(mappings, callback) {
