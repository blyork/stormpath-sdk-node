--- conflicted
+++ resolved
@@ -1,9 +1,5 @@
 'use strict';
-<<<<<<< HEAD
-
 var async = require('async');
-=======
->>>>>>> bbf98f4f
 var assert = require('assert');
 var stormpath = require('./lib');
 
@@ -27,11 +23,8 @@
   listAppsAndDirs(client);
   doAppCrud(client);
   doDirCrud(client);
-<<<<<<< HEAD
+  doCustomDataCrud(client);
   doAccountStoreMappingsCrud(client);
-=======
-  doCustomDataCrud(client);
->>>>>>> bbf98f4f
 }
 
 function listAppsAndDirs(clientOrTenant) {
@@ -175,125 +168,6 @@
 
 }
 
-<<<<<<< HEAD
-function doAccountStoreMappingsCrud(client){
-  function e(err){
-    if(err){
-      throw err;
-    }
-  }
-
-  function w(cb, message){
-    return function(err, res){
-      e(err);
-      console.log(message, res);
-      cb(err, res);
-    };
-  }
-
-  client.getCurrentTenant(function (err, tenant) {
-    e(err);
-    var acc, app, dirs = [], maps = [];
-    var _dirIndex = 0;
-    function createApp(cb){
-      function _app(err, res){
-        app = res;
-        cb(err, res);
-      }
-
-      tenant.createApplication({name: 'Just Testing ASM! Delete me.' + Math.floor(Math.random() * 1000)}, w(_app, 'Application created: '));
-    }
-
-    function createDir(cb){
-      function _dir(err, res){
-        dirs.push(res);
-        cb(err, res);
-      }
-
-      tenant.createDirectory({name: 'Testing NodeJS SDK. Delete me! ' + Math.floor(Math.random() * 1000)}, w(_dir, 'Directory created: '));
-    }
-
-    function createMapping(cb){
-      function _map(err, res){
-        maps.push(res);
-        cb();
-      }
-      app.addAccountStore(dirs[_dirIndex++], w(_map, 'add account store: '));
-    }
-
-    function getAll(cb){
-      async.series([
-        function(cb){
-          client.getApplication(app.href, w(cb, 'application: '));
-        },
-        function(cb){
-          app.getAccountStoreMappings(w(cb, 'account store mappings store: '));
-        },
-        function (cb){
-          app.getDefaultAccountStore(w(cb, 'default account store: '));
-        },
-        function (cb){
-          app.getDefaultGroupStore(w(cb, 'default group store: '));
-        }
-      ], cb);
-    }
-
-    function do_crud_sample(cb){
-      async.series([
-        function (cb){
-          console.log('Empty: ');
-          cb();
-        },
-        getAll,
-        function set(cb){
-          async.series([
-            createMapping,
-            function(cb){
-              app.setDefaultAccountStore(dirs[_dirIndex++], w(cb, 'set default account store: '));
-            },
-            function (cb){
-              app.setDefaultGroupStore(dirs[_dirIndex++], w(cb, 'set default group store: '));
-            }
-          ], cb);
-        },
-        getAll,
-        function getAccountStore (cb){
-          maps[0].getAccountStore(w(cb, 'get account store: '));
-        },
-        function (cb){
-          function _acc(err,res){
-            acc = res;
-            cb();
-          }
-          // create user with custom data
-          var accQ = {
-            email: Math.floor(Math.random() * 1000000) + '@gmail.com',
-            password: 'Aa' + Math.floor(Math.random() * 1000000000),
-            givenName: 'Testing',
-            surname: 'DeleteMe'
-          };
-          app.createAccount(accQ, w(_acc, 'user account created: '));
-        }
-      ], cb);
-    }
-
-    async.series([
-      createApp,
-      createDir,
-      createDir,
-      createDir,
-      do_crud_sample/*,
-      function deleteDir(cb){
-        async.each(dirs, function(dir, cb){ dir.delete(w(cb, 'Dir deleted!'));}, cb);
-      },
-      function deleteApp(cb){
-        app.delete(w(cb, 'App deleted!'));
-      }*/
-    ], function cleanUp(err){
-      e(err);
-    });
-  });
-=======
 function doCustomDataCrud(client) {
   client.getApplications()
     .search({name: 'Stormpath'})
@@ -384,5 +258,123 @@
         });
       });
     });
->>>>>>> bbf98f4f
-}
+}
+
+function doAccountStoreMappingsCrud(client){
+  function e(err){
+    if(err){
+      throw err;
+    }
+  }
+
+  function w(cb, message){
+    return function(err, res){
+      e(err);
+      console.log(message, res);
+      cb(err, res);
+    };
+  }
+
+  client.getCurrentTenant(function (err, tenant) {
+    e(err);
+    var acc, app, dirs = [], maps = [];
+    var _dirIndex = 0;
+    function createApp(cb){
+      function _app(err, res){
+        app = res;
+        cb(err, res);
+      }
+
+      tenant.createApplication({name: 'Just Testing ASM! Delete me.' + Math.floor(Math.random() * 1000)}, w(_app, 'Application created: '));
+    }
+
+    function createDir(cb){
+      function _dir(err, res){
+        dirs.push(res);
+        cb(err, res);
+      }
+
+      tenant.createDirectory({name: 'Testing NodeJS SDK. Delete me! ' + Math.floor(Math.random() * 1000)}, w(_dir, 'Directory created: '));
+    }
+
+    function createMapping(cb){
+      function _map(err, res){
+        maps.push(res);
+        cb();
+      }
+      app.addAccountStore(dirs[_dirIndex++], w(_map, 'add account store: '));
+    }
+
+    function getAll(cb){
+      async.series([
+        function(cb){
+          client.getApplication(app.href, w(cb, 'application: '));
+        },
+        function(cb){
+          app.getAccountStoreMappings(w(cb, 'account store mappings store: '));
+        },
+        function (cb){
+          app.getDefaultAccountStore(w(cb, 'default account store: '));
+        },
+        function (cb){
+          app.getDefaultGroupStore(w(cb, 'default group store: '));
+        }
+      ], cb);
+    }
+
+    function do_crud_sample(cb){
+      async.series([
+        function (cb){
+          console.log('Empty: ');
+          cb();
+        },
+        getAll,
+        function set(cb){
+          async.series([
+            createMapping,
+            function(cb){
+              app.setDefaultAccountStore(dirs[_dirIndex++], w(cb, 'set default account store: '));
+            },
+            function (cb){
+              app.setDefaultGroupStore(dirs[_dirIndex++], w(cb, 'set default group store: '));
+            }
+          ], cb);
+        },
+        getAll,
+        function getAccountStore (cb){
+          maps[0].getAccountStore(w(cb, 'get account store: '));
+        },
+        function (cb){
+          function _acc(err,res){
+            acc = res;
+            cb();
+          }
+          // create user with custom data
+          var accQ = {
+            email: Math.floor(Math.random() * 1000000) + '@gmail.com',
+            password: 'Aa' + Math.floor(Math.random() * 1000000000),
+            givenName: 'Testing',
+            surname: 'DeleteMe'
+          };
+          app.createAccount(accQ, w(_acc, 'user account created: '));
+        }
+      ], cb);
+    }
+
+    async.series([
+      createApp,
+      createDir,
+      createDir,
+      createDir,
+      do_crud_sample,
+       function deleteDir(cb){
+       async.each(dirs, function(dir, cb){ dir.delete(w(cb, 'Dir deleted!'));}, cb);
+       },
+       function deleteApp(cb){
+       app.delete(w(cb, 'App deleted!'));
+       }
+    ], function cleanUp(err){
+      e(err);
+    });
+  });
+}